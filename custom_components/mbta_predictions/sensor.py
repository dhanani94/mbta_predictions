from datetime import datetime, timezone, timedelta
import logging
import json
import homeassistant.helpers.config_validation as cv
import requests
import voluptuous as vol
from dateutil.relativedelta import relativedelta
from homeassistant.components.sensor import PLATFORM_SCHEMA
from homeassistant.const import CONF_NAME
from homeassistant.helpers.entity import Entity

_LOGGER = logging.getLogger(__name__)

CONF_PREDICTIONS = "predictions"
CONF_DEPART_FROM = "depart_from"
CONF_ARRIVE_AT = "arrive_at"
CONF_ROUTE = "route"
CONF_RETURN_TRIPS = "return_trips"
CONF_TIME_OFFSET = "offset_minutes"
CONF_LIMIT = "limit"

SCAN_INTERVAL = timedelta(seconds=30)
PLATFORM_SCHEMA = PLATFORM_SCHEMA.extend(
    {
        vol.Optional(CONF_PREDICTIONS): [
            {
                vol.Required(CONF_DEPART_FROM): cv.string,
                vol.Required(CONF_ARRIVE_AT): cv.string,
                vol.Required(CONF_ROUTE): cv.string,
                vol.Optional(CONF_RETURN_TRIPS, default=False): cv.boolean,
                vol.Optional(CONF_TIME_OFFSET, default=0): cv.positive_int,
                vol.Optional(CONF_LIMIT, default=10): cv.positive_int
            }
        ]
    }
)

BASE_URL = "https://api-v3.mbta.com"
ROUTE_DATA_BY_NAME = {}
ROUTE_TYPES = {
    0: "LightRail",
    1: "HeavyRail",
    2: "CommuterRail",
    3: "Bus",
    4: "Ferry"
}


# noinspection PyUnusedLocal,SpellCheckingInspection
def setup_platform(hass, config, add_entities, discovery_info=None):
    """Set up the MBTA sensor"""
    populate_global_route_data_by_name()

    sensors = []
    for next_train in config.get(CONF_PREDICTIONS):
        depart_from = next_train.get(CONF_DEPART_FROM)
        arrive_at = next_train.get(CONF_ARRIVE_AT)
        route = next_train.get(CONF_ROUTE)
        time_offset_min = next_train.get(CONF_TIME_OFFSET)
        limit = next_train.get(CONF_LIMIT)
        name = next_train.get(CONF_NAME)

        sensors.append(MBTASensor(depart_from, arrive_at, route, time_offset_min, limit, name))
        # If a return trip was specified, lets grab the reverse
        if next_train.get(CONF_RETURN_TRIPS):
            sensors.append(MBTASensor(arrive_at, depart_from, route, time_offset_min, limit, name))
    add_entities(sensors, True)


# HELPER Function
def convert_rel_date_to_eta_string(rd):
    """
    converts relative time object to a string like "3m 5s" for predictions
    :param rd: relativedelta object
    :return: string
    """
    out_str = ""
    if rd.years:
        out_str += f" {rd.years}yrs"
    if rd.months:
        out_str += f" {rd.months}months"
    if rd.days:
        out_str += f" {rd.days}days"
    if rd.hours:
        out_str += f" {rd.hours}h"
    if rd.minutes:
        out_str += f" {rd.minutes}m"
    if rd.seconds:
        out_str += f" {rd.seconds}s"
    return out_str.lstrip()


def datetime_from_json(json_datatime):
    return datetime.fromisoformat(json_datatime)


def get_current_time():
    return datetime.now(timezone.utc).astimezone()


def populate_global_route_data_by_name():
    global ROUTE_DATA_BY_NAME
    res = requests.get(f"{BASE_URL}/routes?include=stop")  # Doesn't actually seem to include stops
    res.raise_for_status()
    res_json = res.json()
    for route in res_json['data']:
        ROUTE_DATA_BY_NAME[route['attributes']['long_name']] = {
            'id': route['id'],
            'color': route['attributes']['color'],
            'type': ROUTE_TYPES[route['attributes']['type']]
        }
    return


def get_stops_by_trip(api_response, stops_to_extract=()):
    # Organize stops the user wants by trip. Not all trips may have both stops which we'll handle later
    stops_by_trip = {}
    for item in api_response['data']:
        stop_name = item['relationships']['stop']['data']['id']
        trip_name = item['relationships']['trip']['data']['id']
        if not stops_to_extract or any(stop_name.lower() == stop.lower() for stop in stops_to_extract):
            if trip_name not in stops_by_trip:
                stops_by_trip[trip_name] = {}
            stops_by_trip[trip_name][stop_name] = item
    return stops_by_trip


def organize_included_data_by_type(api_response):
    organized = {}
    for item in api_response['included']:
        item_type = item["type"]
        item_id = item["id"]
        if item_type not in organized:
            organized[item_type] = {}
        organized[item_type][item_id] = item
    return organized


class MBTASensor(Entity):
    """Implementation of an MBTA sensor"""

    def __init__(self, depart_from, arrive_at, route, time_offset_min, limit, name):
        """Initialize the sensor"""
        self._depart_from = depart_from
        self._arrive_at = arrive_at
        self._route = route
        self._time_offset_sec = time_offset_min * 60
        self._limit = limit
        self._name = name if name else f"mbta_{self._depart_from}_to_{self._arrive_at}".replace(' ', '_')
        self._transit_color = ROUTE_DATA_BY_NAME[self._route]['color']
        self._transit_type = ROUTE_DATA_BY_NAME[self._route]['type']
        self._arrival_data = []
        self._direction = None

    @property
    def name(self):
        """Return the name of the sensor"""
        return self._name

    @property
    def state(self):
        """Return the next arrival time"""
        if len(self._arrival_data) == 0:
            logging.debug("no valid predictions, returning empty list")
            return "Nothing Scheduled"
        else:
            return self._arrival_data[0]['departure']

    @property
    def device_state_attributes(self):
        """Return the state attributes """
        logging.debug("returing attributes")
        return {
            "route": self._route,
            "depart_from": self._depart_from,
            "arrive_at": self._arrive_at,
            "delay": self._arrival_data[0]['delay'] if len(self._arrival_data) > 0 else None,
            "upcoming_departures": json.dumps(self._arrival_data[1:self._limit]) if len(self._arrival_data) > 0 else json.dumps([]),
            "route_type": self._transit_type,
            "route_color": self._transit_color,
            "direction": self._direction
        }

    def update(self):
        """Get the latest data and update the state."""
        try:
            route_id = ROUTE_DATA_BY_NAME[self._route]['id']
            url = f"{BASE_URL}/schedules?sort=arrival_time&include=stop%2Ctrip%2Cprediction&filter%5Broute%5D={route_id}"

            logging.debug(f"Requesting API to update {self._route} [{self._depart_from}]: {url}")
            resp = requests.get(url)
            if resp.status_code != 200:
                raise Exception('ERROR CODE: {}'.format(resp.status_code))
            logging.debug(f"Successfully retrieved data for {self._route} [{self._depart_from}]")
            resp_json = resp.json()
            if not resp_json["data"]:
                raise Exception("Route data was not found!")

            # Lets grab data in organized form
            included_data = organize_included_data_by_type(resp_json)


            # These don't need to be parsed as we will reference them by key
            predictions_by_id = included_data["prediction"] if "prediction" in included_data else {}
<<<<<<< HEAD

            stop_ids_by_name = {}
            for _, stop in included_data['stop'].items():
                name = stop['attributes']['name']
                stop_ids_by_name.setdefault(name, {})[stop['id']] = stop

            depart_from_ids = stop_ids_by_name[self._depart_from]
            arrive_at_ids   = stop_ids_by_name[self._arrive_at]
            stops_by_trip = get_stops_by_trip(resp_json, stops_to_extract=[*depart_from_ids.keys(), *arrive_at_ids.keys()])
=======
            stop_name_by_id = {stop['attributes']['name']: stop['id'] for _, stop in included_data['stop'].items()}
            try:
                depart_from_name = stop_name_by_id[self._depart_from]
                arrive_at_name = stop_name_by_id[self._arrive_at]
            except KeyError:
                logging.debug(f"No trips invovling {self._depart_from} and {self._arrive_at}")
                return

            stops_by_trip = get_stops_by_trip(resp_json, stops_to_extract=[depart_from_name, arrive_at_name])
>>>>>>> fc809bc4

            current_time = get_current_time()
            # Now we're going to start parsing through the stops on trip and prediction data
            self._arrival_data = []
            for trip, stops in stops_by_trip.items():

                if len(stops) == 2:
                    # Work out which stop is which
                    (depart_id, arrive_id) = stops.keys()
                    if (arrive_id in depart_from_ids):
                        (depart_id, arrive_id) = (arrive_id, depart_id)

                    arrive_stop = stops[arrive_id]
                    depart_stop = stops[depart_id]

                    # If trip has both stops AND the trip has the depart_from stop before the arrive_at stop
                    if depart_stop["attributes"]["stop_sequence"] < arrive_stop["attributes"]["stop_sequence"]:
                        scheduled_time = datetime_from_json(depart_stop["attributes"]["departure_time"])
                        predicted_time = None  # Gotta figure out if predicted departure is accurate
                        prediction_data = depart_stop['relationships']['prediction']['data']

                        if prediction_data is not None and prediction_data['id'] in predictions_by_id:
                            predicted_time = datetime_from_json(predictions_by_id[prediction_data['id']]['attributes']['departure_time'])

                        # Use prediction might not be available, or scheduled time if not.
                        accurate_departure = predicted_time if predicted_time is not None else scheduled_time

                        if (accurate_departure - current_time).total_seconds() > self._time_offset_sec:
                            time_until_arrival = convert_rel_date_to_eta_string(relativedelta(accurate_departure, current_time))
                            delay = None
                            # If there is a prediction, and the prediction isn't the actual scheduled arrival time
                            if predicted_time is not None and predicted_time != scheduled_time:
                                delay = convert_rel_date_to_eta_string(relativedelta(predicted_time, scheduled_time))

                            self._arrival_data.append({
                                "departure": time_until_arrival,
                                "delay": delay
                            })

                            self._direction = depart_stop["attributes"]["direction_id"]

        except Exception as e:
            logging.exception(f"Encountered Exception: {e}")<|MERGE_RESOLUTION|>--- conflicted
+++ resolved
@@ -202,27 +202,19 @@
 
             # These don't need to be parsed as we will reference them by key
             predictions_by_id = included_data["prediction"] if "prediction" in included_data else {}
-<<<<<<< HEAD
 
             stop_ids_by_name = {}
             for _, stop in included_data['stop'].items():
                 name = stop['attributes']['name']
                 stop_ids_by_name.setdefault(name, {})[stop['id']] = stop
-
-            depart_from_ids = stop_ids_by_name[self._depart_from]
-            arrive_at_ids   = stop_ids_by_name[self._arrive_at]
-            stops_by_trip = get_stops_by_trip(resp_json, stops_to_extract=[*depart_from_ids.keys(), *arrive_at_ids.keys()])
-=======
-            stop_name_by_id = {stop['attributes']['name']: stop['id'] for _, stop in included_data['stop'].items()}
             try:
-                depart_from_name = stop_name_by_id[self._depart_from]
-                arrive_at_name = stop_name_by_id[self._arrive_at]
+                depart_from_ids = stop_ids_by_name[self._depart_from]
+                arrive_at_ids   = stop_ids_by_name[self._arrive_at]
             except KeyError:
                 logging.debug(f"No trips invovling {self._depart_from} and {self._arrive_at}")
                 return
 
-            stops_by_trip = get_stops_by_trip(resp_json, stops_to_extract=[depart_from_name, arrive_at_name])
->>>>>>> fc809bc4
+            stops_by_trip = get_stops_by_trip(resp_json, stops_to_extract=[*depart_from_ids.keys(), *arrive_at_ids.keys()])
 
             current_time = get_current_time()
             # Now we're going to start parsing through the stops on trip and prediction data
